package operations

import (
	"encoding/json"
	"errors"
	"time"

	"github.com/stellar/go/protocols/horizon/base"
	"github.com/stellar/go/support/render/hal"
	"github.com/stellar/go/xdr"
)

// OperationTypeNames maps from operation type to the string used to represent that type
// in horizon's JSON responses
var TypeNames = map[xdr.OperationType]string{
	xdr.OperationTypeCreateAccount: "create_account",
	xdr.OperationTypePayment:       "payment",
	xdr.OperationTypePathPayment:   "path_payment",
<<<<<<< HEAD
	// Deprecated - remove in: horizon-v0.19.0
	// Change name to `manage_sell_offer`
	xdr.OperationTypeManageSellOffer: "manage_offer",
	// Deprecated - remove in: horizon-v0.19.0
=======
	// Action needed in release: horizon-v0.18.0
	// Change name to `manage_sell_offer`
	xdr.OperationTypeManageSellOffer: "manage_offer",
	// Action needed in release: horizon-v0.18.0
>>>>>>> 56dbc18e
	// Change name to `create_passive_sell_offer`
	xdr.OperationTypeCreatePassiveSellOffer: "create_passive_offer",
	xdr.OperationTypeSetOptions:             "set_options",
	xdr.OperationTypeChangeTrust:            "change_trust",
	xdr.OperationTypeAllowTrust:             "allow_trust",
	xdr.OperationTypeAccountMerge:           "account_merge",
	xdr.OperationTypeInflation:              "inflation",
	xdr.OperationTypeManageData:             "manage_data",
	xdr.OperationTypeBumpSequence:           "bump_sequence",
	xdr.OperationTypeManageBuyOffer:         "manage_buy_offer",
}

// Base represents the common attributes of an operation resource
type Base struct {
	Links struct {
		Self        hal.Link `json:"self"`
		Transaction hal.Link `json:"transaction"`
		Effects     hal.Link `json:"effects"`
		Succeeds    hal.Link `json:"succeeds"`
		Precedes    hal.Link `json:"precedes"`
	} `json:"_links"`

	ID string `json:"id"`
	PT string `json:"paging_token"`
	// TransactionSuccessful defines if this operation is part of
	// successful transaction.
	TransactionSuccessful bool      `json:"transaction_successful"`
	SourceAccount         string    `json:"source_account"`
	Type                  string    `json:"type"`
	TypeI                 int32     `json:"type_i"`
	LedgerCloseTime       time.Time `json:"created_at"`
	TransactionHash       string    `json:"transaction_hash"`
}

// PagingToken implements hal.Pageable
func (this Base) PagingToken() string {
	return this.PT
}

// BumpSequence is the json resource representing a single operation whose type is
// BumpSequence.
type BumpSequence struct {
	Base
	BumpTo string `json:"bump_to"`
}

// CreateAccount is the json resource representing a single operation whose type
// is CreateAccount.
type CreateAccount struct {
	Base
	StartingBalance string `json:"starting_balance"`
	Funder          string `json:"funder"`
	Account         string `json:"account"`
}

// Payment is the json resource representing a single operation whose type is
// Payment.
type Payment struct {
	Base
	base.Asset
	From   string `json:"from"`
	To     string `json:"to"`
	Amount string `json:"amount"`
}

// PathPayment is the json resource representing a single operation whose type
// is PathPayment.
type PathPayment struct {
	Payment
	Path              []base.Asset `json:"path"`
	SourceAmount      string       `json:"source_amount"`
	SourceMax         string       `json:"source_max"`
	SourceAssetType   string       `json:"source_asset_type"`
	SourceAssetCode   string       `json:"source_asset_code,omitempty"`
	SourceAssetIssuer string       `json:"source_asset_issuer,omitempty"`
}

// ManageData represents a ManageData operation as it is serialized into json
// for the horizon API.
type ManageData struct {
	Base
	Name  string `json:"name"`
	Value string `json:"value"`
}

// Offer is an embedded resource used in offer type operations.
type Offer struct {
	Base
	Amount             string     `json:"amount"`
	Price              string     `json:"price"`
	PriceR             base.Price `json:"price_r"`
	BuyingAssetType    string     `json:"buying_asset_type"`
	BuyingAssetCode    string     `json:"buying_asset_code,omitempty"`
	BuyingAssetIssuer  string     `json:"buying_asset_issuer,omitempty"`
	SellingAssetType   string     `json:"selling_asset_type"`
	SellingAssetCode   string     `json:"selling_asset_code,omitempty"`
	SellingAssetIssuer string     `json:"selling_asset_issuer,omitempty"`
}

// CreatePassiveSellOffer is the json resource representing a single operation whose
// type is CreatePassiveSellOffer.
type CreatePassiveSellOffer struct {
	Offer
}

// ManageSellOffer is the json resource representing a single operation whose type
// is ManageSellOffer.
type ManageSellOffer struct {
	Offer
	OfferID int64 `json:"offer_id"`
}

// ManageBuyOffer is the json resource representing a single operation whose type
// is ManageBuyOffer.
type ManageBuyOffer struct {
	Offer
	OfferID int64 `json:"offer_id"`
}

// SetOptions is the json resource representing a single operation whose type is
// SetOptions.
type SetOptions struct {
	Base
	HomeDomain    string `json:"home_domain,omitempty"`
	InflationDest string `json:"inflation_dest,omitempty"`

	MasterKeyWeight *int   `json:"master_key_weight,omitempty"`
	SignerKey       string `json:"signer_key,omitempty"`
	SignerWeight    *int   `json:"signer_weight,omitempty"`

	SetFlags    []int    `json:"set_flags,omitempty"`
	SetFlagsS   []string `json:"set_flags_s,omitempty"`
	ClearFlags  []int    `json:"clear_flags,omitempty"`
	ClearFlagsS []string `json:"clear_flags_s,omitempty"`

	LowThreshold  *int `json:"low_threshold,omitempty"`
	MedThreshold  *int `json:"med_threshold,omitempty"`
	HighThreshold *int `json:"high_threshold,omitempty"`
}

// ChangeTrust is the json resource representing a single operation whose type
// is ChangeTrust.
type ChangeTrust struct {
	Base
	base.Asset
	Limit   string `json:"limit"`
	Trustee string `json:"trustee"`
	Trustor string `json:"trustor"`
}

// AllowTrust is the json resource representing a single operation whose type is
// AllowTrust.
type AllowTrust struct {
	Base
	base.Asset
	Trustee   string `json:"trustee"`
	Trustor   string `json:"trustor"`
	Authorize bool   `json:"authorize"`
}

// AccountMerge is the json resource representing a single operation whose type
// is AccountMerge.
type AccountMerge struct {
	Base
	Account string `json:"account"`
	Into    string `json:"into"`
}

// Inflation is the json resource representing a single operation whose type is
// Inflation.
type Inflation struct {
	Base
}

// Operation interface contains methods implemented by the operation types
type Operation interface {
	PagingToken() string
	GetType() string
	GetID() string
	GetTransactionHash() string
	IsTransactionSuccessful() bool
}

// GetType returns the type of operation
func (this Base) GetType() string {
	return this.Type
}

// GetTypeI returns the ID of type of operation
func (this Base) GetTypeI() int32 {
	return this.TypeI
}

func (this Base) GetID() string {
	return this.ID
}

func (this Base) GetTransactionHash() string {
	return this.TransactionHash
}

func (this Base) IsTransactionSuccessful() bool {
	return this.TransactionSuccessful
}

// OperationsPage is the json resource representing a page of operations.
// OperationsPage.Record can contain various operation types.
type OperationsPage struct {
	Links    hal.Links `json:"_links"`
	Embedded struct {
		Records []Operation
	} `json:"_embedded"`
}

func (ops *OperationsPage) UnmarshalJSON(data []byte) error {
	var opsPage struct {
		Links    hal.Links `json:"_links"`
		Embedded struct {
			Records []interface{}
		} `json:"_embedded"`
	}

	if err := json.Unmarshal(data, &opsPage); err != nil {
		return err
	}

	for _, j := range opsPage.Embedded.Records {
		var b Base
		dataString, err := json.Marshal(j)
		if err != nil {
			return err
		}
		if err = json.Unmarshal(dataString, &b); err != nil {
			return err
		}

		op, err := UnmarshalOperation(b.TypeI, dataString)
		if err != nil {
			return err
		}

		ops.Embedded.Records = append(ops.Embedded.Records, op)
	}

	ops.Links = opsPage.Links
	return nil
}

// UnmarshalOperation decodes responses to the correct operation struct
func UnmarshalOperation(operationTypeID int32, dataString []byte) (ops Operation, err error) {
	switch xdr.OperationType(operationTypeID) {
	case xdr.OperationTypeCreateAccount:
		var op CreateAccount
		if err = json.Unmarshal(dataString, &op); err != nil {
			return
		}
		ops = op
	case xdr.OperationTypePathPayment:
		var op PathPayment
		if err = json.Unmarshal(dataString, &op); err != nil {
			return
		}
		ops = op
	case xdr.OperationTypePayment:
		var op Payment
		if err = json.Unmarshal(dataString, &op); err != nil {
			return
		}
		ops = op
	case xdr.OperationTypeManageSellOffer:
		var op ManageSellOffer
		if err = json.Unmarshal(dataString, &op); err != nil {
			return
		}
		ops = op
	case xdr.OperationTypeCreatePassiveSellOffer:
		var op CreatePassiveSellOffer
		if err = json.Unmarshal(dataString, &op); err != nil {
			return
		}
		ops = op
	case xdr.OperationTypeSetOptions:
		var op SetOptions
		if err = json.Unmarshal(dataString, &op); err != nil {
			return
		}
		ops = op
	case xdr.OperationTypeChangeTrust:
		var op ChangeTrust
		if err = json.Unmarshal(dataString, &op); err != nil {
			return
		}
		ops = op
	case xdr.OperationTypeAllowTrust:
		var op AllowTrust
		if err = json.Unmarshal(dataString, &op); err != nil {
			return
		}
		ops = op
	case xdr.OperationTypeAccountMerge:
		var op AccountMerge
		if err = json.Unmarshal(dataString, &op); err != nil {
			return
		}
		ops = op
	case xdr.OperationTypeInflation:
		var op Inflation
		if err = json.Unmarshal(dataString, &op); err != nil {
			return
		}
		ops = op
	case xdr.OperationTypeManageData:
		var op ManageData
		if err = json.Unmarshal(dataString, &op); err != nil {
			return
		}
		ops = op
	case xdr.OperationTypeBumpSequence:
		var op BumpSequence
		if err = json.Unmarshal(dataString, &op); err != nil {
			return
		}
		ops = op
	case xdr.OperationTypeManageBuyOffer:
		var op ManageBuyOffer
		if err = json.Unmarshal(dataString, &op); err != nil {
			return
		}
		ops = op
	default:
		err = errors.New("Invalid operation format, unable to unmarshal json response")
	}

	return
}<|MERGE_RESOLUTION|>--- conflicted
+++ resolved
@@ -16,17 +16,10 @@
 	xdr.OperationTypeCreateAccount: "create_account",
 	xdr.OperationTypePayment:       "payment",
 	xdr.OperationTypePathPayment:   "path_payment",
-<<<<<<< HEAD
-	// Deprecated - remove in: horizon-v0.19.0
-	// Change name to `manage_sell_offer`
-	xdr.OperationTypeManageSellOffer: "manage_offer",
-	// Deprecated - remove in: horizon-v0.19.0
-=======
 	// Action needed in release: horizon-v0.18.0
 	// Change name to `manage_sell_offer`
 	xdr.OperationTypeManageSellOffer: "manage_offer",
 	// Action needed in release: horizon-v0.18.0
->>>>>>> 56dbc18e
 	// Change name to `create_passive_sell_offer`
 	xdr.OperationTypeCreatePassiveSellOffer: "create_passive_offer",
 	xdr.OperationTypeSetOptions:             "set_options",
