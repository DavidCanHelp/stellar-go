package ledgerexporter

import (
	"context"
	"io"
	"strconv"
	"time"

	"github.com/pkg/errors"
<<<<<<< HEAD
	"github.com/stellar/go/support/datastore"
=======
	"github.com/prometheus/client_golang/prometheus"
>>>>>>> 9f7f9c24
)

// Uploader is responsible for uploading data to a storage destination.
type Uploader struct {
	dataStore            DataStore
	queue                UploadQueue
	uploadDurationMetric *prometheus.SummaryVec
	objectSizeMetrics    *prometheus.SummaryVec
}

<<<<<<< HEAD
type uploader struct {
	dataStore     datastore.DataStore
	metaArchiveCh chan *LedgerMetaArchive
}

func NewUploader(destination datastore.DataStore, metaArchiveCh chan *LedgerMetaArchive) Uploader {
	return &uploader{
		dataStore:     destination,
		metaArchiveCh: metaArchiveCh,
	}
=======
// NewUploader constructs a new Uploader instance
func NewUploader(
	destination DataStore,
	queue UploadQueue,
	prometheusRegistry *prometheus.Registry,
) Uploader {
	uploadDurationMetric := prometheus.NewSummaryVec(
		prometheus.SummaryOpts{
			Namespace: "ledger_exporter", Subsystem: "uploader", Name: "put_duration_seconds",
			Help:       "duration for uploading a ledger batch, sliding window = 10m",
			Objectives: map[float64]float64{0.5: 0.05, 0.9: 0.01, 0.99: 0.001},
		},
		[]string{"already_exists", "ledgers"},
	)
	objectSizeMetrics := prometheus.NewSummaryVec(
		prometheus.SummaryOpts{
			Namespace: "ledger_exporter", Subsystem: "uploader", Name: "object_size_bytes",
			Help:       "size of a ledger batch in bytes, sliding window = 10m",
			Objectives: map[float64]float64{0.5: 0.05, 0.9: 0.01, 0.99: 0.001},
		},
		[]string{"ledgers", "already_exists", "compression"},
	)
	prometheusRegistry.MustRegister(uploadDurationMetric, objectSizeMetrics)
	return Uploader{
		dataStore:            destination,
		queue:                queue,
		uploadDurationMetric: uploadDurationMetric,
		objectSizeMetrics:    objectSizeMetrics,
	}
}

type writerRecorder struct {
	io.Writer
	count *int64
}

func (r writerRecorder) Write(p []byte) (int, error) {
	total, err := r.Writer.Write(p)
	*r.count += int64(total)
	return total, err
}

type writerToRecorder struct {
	io.WriterTo
	totalCompressed   int64
	totalUncompressed int64
}

func (r *writerToRecorder) WriteTo(w io.Writer) (int64, error) {
	uncompressedCount, err := r.WriterTo.WriteTo(writerRecorder{
		Writer: w,
		count:  &r.totalCompressed,
	})
	r.totalUncompressed += uncompressedCount
	return uncompressedCount, err
>>>>>>> 9f7f9c24
}

// Upload uploads the serialized binary data of ledger TxMeta to the specified destination.
func (u Uploader) Upload(ctx context.Context, metaArchive *LedgerMetaArchive) error {
	logger.Infof("Uploading: %s", metaArchive.GetObjectKey())
	startTime := time.Now()
	numLedgers := strconv.FormatUint(uint64(metaArchive.GetLedgerCount()), 10)

	writerTo := &writerToRecorder{
		WriterTo: &XDRGzipEncoder{XdrPayload: &metaArchive.data},
	}
	ok, err := u.dataStore.PutFileIfNotExists(ctx, metaArchive.GetObjectKey(), writerTo)
	if err != nil {
		return errors.Wrapf(err, "error uploading %s", metaArchive.GetObjectKey())
	}
	alreadyExists := strconv.FormatBool(!ok)

	u.uploadDurationMetric.With(prometheus.Labels{
		"ledgers":        numLedgers,
		"already_exists": alreadyExists,
	}).Observe(time.Since(startTime).Seconds())
	u.objectSizeMetrics.With(prometheus.Labels{
		"compression":    "none",
		"ledgers":        numLedgers,
		"already_exists": alreadyExists,
	}).Observe(float64(writerTo.totalUncompressed))
	u.objectSizeMetrics.With(prometheus.Labels{
		"compression":    "gzip",
		"ledgers":        numLedgers,
		"already_exists": alreadyExists,
	}).Observe(float64(writerTo.totalCompressed))
	return nil
}

// TODO: make it configurable
var uploaderShutdownWaitTime = 10 * time.Second

// Run starts the uploader, continuously listening for LedgerMetaArchive objects to upload.
func (u Uploader) Run(ctx context.Context) error {
	uploadCtx, cancel := context.WithCancel(context.Background())
	go func() {
		<-ctx.Done()
		logger.Info("Context done, waiting for remaining uploads to complete...")
		// wait for a few seconds to upload remaining objects from metaArchiveCh
		<-time.After(uploaderShutdownWaitTime)
		logger.Info("Timeout reached, canceling remaining uploads...")
		cancel()
	}()

	for {
		metaObject, ok, err := u.queue.Dequeue(uploadCtx)
		if err != nil {
			return err
		}
		if !ok {
			logger.Info("Meta archive channel closed, stopping uploader")
			return nil
		}

		// Upload the received LedgerMetaArchive.
		if err = u.Upload(uploadCtx, metaObject); err != nil {
			return err
		}
		logger.Infof("Uploaded %s successfully", metaObject.objectKey)
	}
}<|MERGE_RESOLUTION|>--- conflicted
+++ resolved
@@ -7,33 +7,18 @@
 	"time"
 
 	"github.com/pkg/errors"
-<<<<<<< HEAD
 	"github.com/stellar/go/support/datastore"
-=======
 	"github.com/prometheus/client_golang/prometheus"
->>>>>>> 9f7f9c24
 )
 
 // Uploader is responsible for uploading data to a storage destination.
 type Uploader struct {
-	dataStore            DataStore
+	dataStore            datastore.DataStore
 	queue                UploadQueue
 	uploadDurationMetric *prometheus.SummaryVec
 	objectSizeMetrics    *prometheus.SummaryVec
 }
 
-<<<<<<< HEAD
-type uploader struct {
-	dataStore     datastore.DataStore
-	metaArchiveCh chan *LedgerMetaArchive
-}
-
-func NewUploader(destination datastore.DataStore, metaArchiveCh chan *LedgerMetaArchive) Uploader {
-	return &uploader{
-		dataStore:     destination,
-		metaArchiveCh: metaArchiveCh,
-	}
-=======
 // NewUploader constructs a new Uploader instance
 func NewUploader(
 	destination DataStore,
@@ -89,7 +74,6 @@
 	})
 	r.totalUncompressed += uncompressedCount
 	return uncompressedCount, err
->>>>>>> 9f7f9c24
 }
 
 // Upload uploads the serialized binary data of ledger TxMeta to the specified destination.
