--- conflicted
+++ resolved
@@ -213,11 +213,7 @@
 	// #4446 If the ingestion state machine is in the build state, the query can time out
 	// because the captive-core buffer may be full. In this case, skip the check.
 	if a.config.CaptiveCoreToml != nil &&
-<<<<<<< HEAD
-		a.config.StellarCoreURL == fmt.Sprintf("http://localhost:%d", a.config.CaptiveCoreToml.HTTPPort) &&
-=======
 		isLocalAddress(a.config.StellarCoreURL, a.config.CaptiveCoreToml.HTTPPort) &&
->>>>>>> af7f09c8
 		a.ingester != nil && a.ingester.GetCurrentState() == ingest.Build {
 		return
 	}
