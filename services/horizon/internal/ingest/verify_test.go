package ingest

import (
	"database/sql"
	"io"
	"math/rand"
	"regexp"
	"testing"
	"time"

	"github.com/stretchr/testify/mock"

	"github.com/stellar/go/gxdr"
	"github.com/stellar/go/ingest"
	"github.com/stellar/go/randxdr"
	"github.com/stellar/go/services/horizon/internal/db2/history"
	"github.com/stellar/go/services/horizon/internal/ingest/processors"
	"github.com/stellar/go/services/horizon/internal/test"
	"github.com/stellar/go/support/db"
	"github.com/stellar/go/xdr"
)

func genAccount(tt *test.T, gen randxdr.Generator) xdr.LedgerEntryChange {
	change := xdr.LedgerEntryChange{}
	shape := &gxdr.LedgerEntryChange{}
	numSigners := uint32(rand.Int31n(xdr.MaxSigners))
	gen.Next(
		shape,
		[]randxdr.Preset{
			{randxdr.FieldEquals("type"), randxdr.SetU32(gxdr.LEDGER_ENTRY_CREATED.GetU32())},
			{randxdr.FieldEquals("created.data.type"), randxdr.SetU32(gxdr.ACCOUNT.GetU32())},
			{randxdr.FieldEquals("created.lastModifiedLedgerSeq"), randxdr.SetPositiveNum32},
			{randxdr.FieldEquals("created.data.account.seqNum"), randxdr.SetPositiveNum64},
			{randxdr.FieldEquals("created.data.account.numSubEntries"), randxdr.SetPositiveNum32},
			{randxdr.FieldEquals("created.data.account.balance"), randxdr.SetPositiveNum64},
			{randxdr.FieldEquals("created.data.account.homeDomain"), randxdr.SetPrintableASCII},
			{randxdr.FieldEquals("created.data.account.flags"), randxdr.SetPositiveNum32},
			{randxdr.FieldEquals("created.data.account.signers"), randxdr.SetVecLen(numSigners)},
			{randxdr.FieldMatches(regexp.MustCompile("created\\.data\\.account\\.signers.*weight")), randxdr.SetPositiveNum32},
			{randxdr.FieldEquals("created.data.account.ext.v1.liabilities.selling"), randxdr.SetPositiveNum64},
			{randxdr.FieldEquals("created.data.account.ext.v1.liabilities.buying"), randxdr.SetPositiveNum64},
			{randxdr.FieldEquals("created.data.account.ext.v1.ext.v2.numSponsoring"), randxdr.SetPositiveNum32},
			{randxdr.FieldEquals("created.data.account.ext.v1.ext.v2.numSponsored"), randxdr.SetPositiveNum32},
			{randxdr.FieldEquals("created.data.account.ext.v1.ext.v2.signerSponsoringIDs"), randxdr.SetVecLen(numSigners)},
			{randxdr.FieldEquals("created.data.account.ext.v1.ext.v2.ext.v3.seqLedger"), randxdr.SetPositiveNum32},
			{randxdr.FieldEquals("created.data.account.ext.v1.ext.v2.ext.v3.seqTime"), randxdr.SetPositiveNum64},
		},
	)

	tt.Assert.NoError(gxdr.Convert(shape, &change))
	return change
}

func genAccountData(tt *test.T, gen randxdr.Generator) xdr.LedgerEntryChange {
	change := xdr.LedgerEntryChange{}
	shape := &gxdr.LedgerEntryChange{}
	gen.Next(
		shape,
		[]randxdr.Preset{
			{randxdr.FieldEquals("type"), randxdr.SetU32(gxdr.LEDGER_ENTRY_CREATED.GetU32())},
			{randxdr.FieldEquals("created.data.type"), randxdr.SetU32(gxdr.DATA.GetU32())},
			{randxdr.FieldEquals("created.lastModifiedLedgerSeq"), randxdr.SetPositiveNum32},
			{randxdr.FieldEquals("created.data.data.dataName"), randxdr.SetPrintableASCII},
		},
	)

	tt.Assert.NoError(gxdr.Convert(shape, &change))
	return change
}

func genOffer(tt *test.T, gen randxdr.Generator) xdr.LedgerEntryChange {
	change := xdr.LedgerEntryChange{}
	shape := &gxdr.LedgerEntryChange{}
	gen.Next(
		shape,
		[]randxdr.Preset{
			{randxdr.FieldEquals("type"), randxdr.SetU32(gxdr.LEDGER_ENTRY_CREATED.GetU32())},
			{randxdr.FieldEquals("created.data.type"), randxdr.SetU32(gxdr.OFFER.GetU32())},
			{randxdr.FieldEquals("created.lastModifiedLedgerSeq"), randxdr.SetPositiveNum32},
			{randxdr.FieldEquals("created.data.offer.amount"), randxdr.SetPositiveNum64},
			{randxdr.FieldEquals("created.data.offer.price.n"), randxdr.SetPositiveNum32},
			{randxdr.FieldEquals("created.data.offer.price.d"), randxdr.SetPositiveNum32},
		},
	)
	tt.Assert.NoError(gxdr.Convert(shape, &change))
	return change
}

func genLiquidityPool(tt *test.T, gen randxdr.Generator) xdr.LedgerEntryChange {
	change := xdr.LedgerEntryChange{}
	shape := &gxdr.LedgerEntryChange{}
	gen.Next(
		shape,
		[]randxdr.Preset{
			{randxdr.FieldEquals("type"), randxdr.SetU32(gxdr.LEDGER_ENTRY_CREATED.GetU32())},
			// liquidity pools cannot be sponsored
			{randxdr.FieldEquals("created.ext.v1.sponsoringID"), randxdr.SetPtr(false)},
			{randxdr.FieldEquals("created.lastModifiedLedgerSeq"), randxdr.SetPositiveNum32},
			{randxdr.FieldEquals("created.data.type"), randxdr.SetU32(gxdr.LIQUIDITY_POOL.GetU32())},
			{randxdr.FieldEquals("created.data.liquidityPool.body.constantProduct.params.fee"), randxdr.SetPositiveNum32},
			{randxdr.FieldEquals("created.data.liquidityPool.body.constantProduct.params.assetA.alphaNum4.assetCode"), randxdr.SetAssetCode},
			{randxdr.FieldEquals("created.data.liquidityPool.body.constantProduct.params.assetA.alphaNum12.assetCode"), randxdr.SetAssetCode},
			{randxdr.FieldEquals("created.data.liquidityPool.body.constantProduct.params.assetB.alphaNum4.assetCode"), randxdr.SetAssetCode},
			{randxdr.FieldEquals("created.data.liquidityPool.body.constantProduct.params.assetB.alphaNum12.assetCode"), randxdr.SetAssetCode},
			{randxdr.FieldEquals("created.data.liquidityPool.body.constantProduct.reserveA"), randxdr.SetPositiveNum64},
			{randxdr.FieldEquals("created.data.liquidityPool.body.constantProduct.reserveB"), randxdr.SetPositiveNum64},
			{randxdr.FieldEquals("created.data.liquidityPool.body.constantProduct.totalPoolShares"), randxdr.SetPositiveNum64},
			{randxdr.FieldEquals("created.data.liquidityPool.body.constantProduct.poolSharesTrustLineCount"), randxdr.SetPositiveNum64},
		},
	)
	tt.Assert.NoError(gxdr.Convert(shape, &change))
	return change
}

func genTrustLine(tt *test.T, gen randxdr.Generator, extra ...randxdr.Preset) xdr.LedgerEntryChange {
	change := xdr.LedgerEntryChange{}
	shape := &gxdr.LedgerEntryChange{}
	presets := []randxdr.Preset{
		{randxdr.FieldEquals("type"), randxdr.SetU32(gxdr.LEDGER_ENTRY_CREATED.GetU32())},
		{randxdr.FieldEquals("created.lastModifiedLedgerSeq"), randxdr.SetPositiveNum32},
		{randxdr.FieldEquals("created.data.type"), randxdr.SetU32(gxdr.TRUSTLINE.GetU32())},
		{randxdr.FieldEquals("created.data.trustLine.flags"), randxdr.SetPositiveNum32},
		{randxdr.FieldEquals("created.data.trustLine.asset.alphaNum4.assetCode"), randxdr.SetAssetCode},
		{randxdr.FieldEquals("created.data.trustLine.asset.alphaNum12.assetCode"), randxdr.SetAssetCode},
		{randxdr.FieldEquals("created.data.trustLine.balance"), randxdr.SetPositiveNum64},
		{randxdr.FieldEquals("created.data.trustLine.limit"), randxdr.SetPositiveNum64},
		{randxdr.FieldEquals("created.data.trustLine.ext.v1.liabilities.selling"), randxdr.SetPositiveNum64},
		{randxdr.FieldEquals("created.data.trustLine.ext.v1.liabilities.buying"), randxdr.SetPositiveNum64},
	}
	presets = append(presets, extra...)
	gen.Next(shape, presets)
	tt.Assert.NoError(gxdr.Convert(shape, &change))
	return change
}

func genClaimableBalance(tt *test.T, gen randxdr.Generator) xdr.LedgerEntryChange {
	change := xdr.LedgerEntryChange{}
	shape := &gxdr.LedgerEntryChange{}
	gen.Next(
		shape,
		[]randxdr.Preset{
			{randxdr.FieldEquals("type"), randxdr.SetU32(gxdr.LEDGER_ENTRY_CREATED.GetU32())},
			{randxdr.FieldEquals("created.lastModifiedLedgerSeq"), randxdr.SetPositiveNum32},
			{randxdr.FieldEquals("created.data.type"), randxdr.SetU32(gxdr.CLAIMABLE_BALANCE.GetU32())},
			{randxdr.FieldEquals("created.data.claimableBalance.ext.v1.flags"), randxdr.SetPositiveNum32},
			{
				randxdr.And(
					randxdr.IsPtr,
					randxdr.FieldMatches(regexp.MustCompile("created\\.data\\.claimableBalance\\.claimants.*notPredicate")),
				),
				randxdr.SetPtr(true),
			},
			{randxdr.FieldEquals("created.data.claimableBalance.amount"), randxdr.SetPositiveNum64},
			{randxdr.FieldEquals("created.data.claimableBalance.asset.alphaNum4.assetCode"), randxdr.SetAssetCode},
			{randxdr.FieldEquals("created.data.claimableBalance.asset.alphaNum12.assetCode"), randxdr.SetAssetCode},
		},
	)
	tt.Assert.NoError(gxdr.Convert(shape, &change))
	return change
}

<<<<<<< HEAD
func genContractData(tt *test.T, gen randxdr.Generator) xdr.LedgerEntryChange {
	change := xdr.LedgerEntryChange{}
	shape := &gxdr.LedgerEntryChange{}
	gen.Next(
		shape,
		[]randxdr.Preset{
			{randxdr.FieldEquals("type"), randxdr.SetU32(gxdr.LEDGER_ENTRY_CREATED.GetU32())},
			{randxdr.FieldEquals("created.data.type"), randxdr.SetU32(gxdr.CONTRACT_DATA.GetU32())},
		},
	)
	tt.Assert.NoError(gxdr.Convert(shape, &change))
	return change
}

func genContractCode(tt *test.T, gen randxdr.Generator) xdr.LedgerEntryChange {
	change := xdr.LedgerEntryChange{}
	shape := &gxdr.LedgerEntryChange{}
	gen.Next(
		shape,
		[]randxdr.Preset{
			{randxdr.FieldEquals("type"), randxdr.SetU32(gxdr.LEDGER_ENTRY_CREATED.GetU32())},
			{randxdr.FieldEquals("created.data.type"), randxdr.SetU32(gxdr.CONTRACT_CODE.GetU32())},
		},
	)
	tt.Assert.NoError(gxdr.Convert(shape, &change))
	return change
}

func genConfigSetting(tt *test.T, gen randxdr.Generator) xdr.LedgerEntryChange {
	change := xdr.LedgerEntryChange{}
	shape := &gxdr.LedgerEntryChange{}
	gen.Next(
		shape,
		[]randxdr.Preset{
			{randxdr.FieldEquals("type"), randxdr.SetU32(gxdr.LEDGER_ENTRY_CREATED.GetU32())},
			{randxdr.FieldEquals("created.data.type"), randxdr.SetU32(gxdr.CONFIG_SETTING.GetU32())},
		},
	)
	tt.Assert.NoError(gxdr.Convert(shape, &change))
	return change
}

func genAssetContractMetadata(tt *test.T, gen randxdr.Generator) []xdr.LedgerEntryChange {
	assetPreset := randxdr.Preset{
		randxdr.FieldEquals("created.data.trustLine.asset.type"),
		randxdr.SetU32(
			gxdr.ASSET_TYPE_CREDIT_ALPHANUM4.GetU32(),
			gxdr.ASSET_TYPE_CREDIT_ALPHANUM12.GetU32(),
		),
	}
	trustline := genTrustLine(tt, gen, assetPreset)
	assetContractMetadata := assetContractMetadataFromTrustline(tt, trustline)

	otherTrustline := genTrustLine(tt, gen, assetPreset)
	otherAssetContractMetadata := assetContractMetadataFromTrustline(tt, otherTrustline)

	return []xdr.LedgerEntryChange{
		assetContractMetadata,
		trustline,
		balanceContractDataFromTrustline(tt, trustline),
		otherAssetContractMetadata,
		balanceContractDataFromTrustline(tt, otherTrustline),
		balanceContractDataFromTrustline(tt, genTrustLine(tt, gen, assetPreset)),
	}
}

func assetContractMetadataFromTrustline(tt *test.T, trustline xdr.LedgerEntryChange) xdr.LedgerEntryChange {
	contractID, err := trustline.Created.Data.MustTrustLine().Asset.ToAsset().ContractID("")
	tt.Assert.NoError(err)
	var assetType xdr.AssetType
	var code, issuer string
	tt.Assert.NoError(
		trustline.Created.Data.MustTrustLine().Asset.Extract(&assetType, &code, &issuer),
	)
	ledgerData, err := processors.AssetToContractData(assetType == xdr.AssetTypeAssetTypeNative, code, issuer, contractID)
	tt.Assert.NoError(err)
	assetContractMetadata := xdr.LedgerEntryChange{
		Type: xdr.LedgerEntryChangeTypeLedgerEntryCreated,
		Created: &xdr.LedgerEntry{
			LastModifiedLedgerSeq: trustline.Created.LastModifiedLedgerSeq,
			Data:                  ledgerData,
		},
	}
	return assetContractMetadata
}

func balanceContractDataFromTrustline(tt *test.T, trustline xdr.LedgerEntryChange) xdr.LedgerEntryChange {
	contractID, err := trustline.Created.Data.MustTrustLine().Asset.ToAsset().ContractID("")
	tt.Assert.NoError(err)
	var assetType xdr.AssetType
	var code, issuer string
	trustlineData := trustline.Created.Data.MustTrustLine()
	tt.Assert.NoError(
		trustlineData.Asset.Extract(&assetType, &code, &issuer),
	)
	assetContractMetadata := xdr.LedgerEntryChange{
		Type: xdr.LedgerEntryChangeTypeLedgerEntryCreated,
		Created: &xdr.LedgerEntry{
			LastModifiedLedgerSeq: trustline.Created.LastModifiedLedgerSeq,
			Data:                  processors.BalanceToContractData(contractID, *trustlineData.AccountId.Ed25519, uint64(trustlineData.Balance)),
		},
	}
	return assetContractMetadata
=======
func TestStateVerifierLockBusy(t *testing.T) {
	tt := test.Start(t)
	defer tt.Finish()
	test.ResetHorizonDB(t, tt.HorizonDB)
	q := &history.Q{&db.Session{DB: tt.HorizonDB}}

	checkpointLedger := uint32(63)
	changeProcessor := buildChangeProcessor(q, &ingest.StatsChangeProcessor{}, ledgerSource, checkpointLedger)

	gen := randxdr.NewGenerator()
	var changes []xdr.LedgerEntryChange
	for i := 0; i < 10; i++ {
		changes = append(changes,
			genLiquidityPool(tt, gen),
			genClaimableBalance(tt, gen),
			genOffer(tt, gen),
			genTrustLine(tt, gen),
			genAccount(tt, gen),
			genAccountData(tt, gen),
		)
	}
	for _, change := range ingest.GetChangesFromLedgerEntryChanges(changes) {
		tt.Assert.NoError(changeProcessor.ProcessChange(tt.Ctx, change))
	}
	tt.Assert.NoError(changeProcessor.Commit(tt.Ctx))

	q.UpdateLastLedgerIngest(tt.Ctx, checkpointLedger)

	mockHistoryAdapter := &mockHistoryArchiveAdapter{}
	sys := &system{
		ctx:                          tt.Ctx,
		historyQ:                     q,
		historyAdapter:               mockHistoryAdapter,
		runStateVerificationOnLedger: ledgerEligibleForStateVerification(64, 1),
		config:                       Config{StateVerificationTimeout: time.Hour},
	}
	sys.initMetrics()

	otherQ := &history.Q{q.Clone()}
	tt.Assert.NoError(otherQ.BeginTx(&sql.TxOptions{
		Isolation: sql.LevelRepeatableRead,
		ReadOnly:  true,
	}))
	ok, err := otherQ.TryStateVerificationLock(tt.Ctx)
	tt.Assert.NoError(err)
	tt.Assert.True(ok)

	tt.Assert.NoError(sys.verifyState(false))
	mockHistoryAdapter.AssertExpectations(t)

	tt.Assert.NoError(otherQ.Rollback())
>>>>>>> 3c07dbb8
}

func TestStateVerifier(t *testing.T) {
	tt := test.Start(t)
	defer tt.Finish()
	test.ResetHorizonDB(t, tt.HorizonDB)
	q := &history.Q{&db.Session{DB: tt.HorizonDB}}

	checkpointLedger := uint32(63)
	changeProcessor := buildChangeProcessor(q, &ingest.StatsChangeProcessor{}, ledgerSource, checkpointLedger, "")
	mockChangeReader := &ingest.MockChangeReader{}

	gen := randxdr.NewGenerator()
	var changes []xdr.LedgerEntryChange
	for i := 0; i < 100; i++ {
		changes = append(changes,
			genLiquidityPool(tt, gen),
			genClaimableBalance(tt, gen),
			genOffer(tt, gen),
			genTrustLine(tt, gen),
			genAccount(tt, gen),
			genAccountData(tt, gen),
			genContractData(tt, gen),
			genContractCode(tt, gen),
			genConfigSetting(tt, gen),
		)
		changes = append(changes, genAssetContractMetadata(tt, gen)...)
	}

	coverage := map[xdr.LedgerEntryType]int{}
	for _, change := range ingest.GetChangesFromLedgerEntryChanges(changes) {
		mockChangeReader.On("Read").Return(change, nil).Once()
		tt.Assert.NoError(changeProcessor.ProcessChange(tt.Ctx, change))
		coverage[change.Type]++
	}
	tt.Assert.NoError(changeProcessor.Commit(tt.Ctx))
	tt.Assert.Equal(len(xdr.LedgerEntryTypeMap), len(coverage))

	q.UpdateLastLedgerIngest(tt.Ctx, checkpointLedger)

	mockChangeReader.On("Read").Return(ingest.Change{}, io.EOF).Twice()
	mockChangeReader.On("Close").Return(nil).Once()

	mockHistoryAdapter := &mockHistoryArchiveAdapter{}
	mockHistoryAdapter.On("GetState", mock.AnythingOfType("*context.timerCtx"), uint32(checkpointLedger)).Return(mockChangeReader, nil).Once()

	sys := &system{
		ctx:                          tt.Ctx,
		historyQ:                     q,
		historyAdapter:               mockHistoryAdapter,
		runStateVerificationOnLedger: ledgerEligibleForStateVerification(64, 1),
		config:                       Config{StateVerificationTimeout: time.Hour},
	}
	sys.initMetrics()

	tt.Assert.NoError(sys.verifyState(false))
	mockChangeReader.AssertExpectations(t)
	mockHistoryAdapter.AssertExpectations(t)
}<|MERGE_RESOLUTION|>--- conflicted
+++ resolved
@@ -159,7 +159,6 @@
 	return change
 }
 
-<<<<<<< HEAD
 func genContractData(tt *test.T, gen randxdr.Generator) xdr.LedgerEntryChange {
 	change := xdr.LedgerEntryChange{}
 	shape := &gxdr.LedgerEntryChange{}
@@ -263,7 +262,8 @@
 		},
 	}
 	return assetContractMetadata
-=======
+}
+
 func TestStateVerifierLockBusy(t *testing.T) {
 	tt := test.Start(t)
 	defer tt.Finish()
@@ -271,7 +271,7 @@
 	q := &history.Q{&db.Session{DB: tt.HorizonDB}}
 
 	checkpointLedger := uint32(63)
-	changeProcessor := buildChangeProcessor(q, &ingest.StatsChangeProcessor{}, ledgerSource, checkpointLedger)
+	changeProcessor := buildChangeProcessor(q, &ingest.StatsChangeProcessor{}, ledgerSource, checkpointLedger, "")
 
 	gen := randxdr.NewGenerator()
 	var changes []xdr.LedgerEntryChange
@@ -303,7 +303,7 @@
 	sys.initMetrics()
 
 	otherQ := &history.Q{q.Clone()}
-	tt.Assert.NoError(otherQ.BeginTx(&sql.TxOptions{
+	tt.Assert.NoError(otherQ.BeginTx(tt.Ctx, &sql.TxOptions{
 		Isolation: sql.LevelRepeatableRead,
 		ReadOnly:  true,
 	}))
@@ -315,7 +315,6 @@
 	mockHistoryAdapter.AssertExpectations(t)
 
 	tt.Assert.NoError(otherQ.Rollback())
->>>>>>> 3c07dbb8
 }
 
 func TestStateVerifier(t *testing.T) {
