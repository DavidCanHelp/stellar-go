--- conflicted
+++ resolved
@@ -12,17 +12,10 @@
     strategy:
       matrix:
         os: [ubuntu-20.04]
-<<<<<<< HEAD
-        go: ["1.19", "1.20"]
+        go: ["1.19.6", "1.20.1"]
         pg: [9.6.5]
         ingestion-backend: [db, captive-core, captive-core-remote-storage]
         protocol-version: [19, 20]
-=======
-        go: [1.19.6, 1.20.1]
-        pg: [9.6.5]
-        ingestion-backend: [db, captive-core, captive-core-remote-storage]
-        protocol-version: [19]
->>>>>>> 3c07dbb8
     runs-on: ${{ matrix.os }}
     services:
       postgres:
@@ -41,15 +34,10 @@
     env:
       HORIZON_INTEGRATION_TESTS_ENABLED: true
       HORIZON_INTEGRATION_TESTS_CORE_MAX_SUPPORTED_PROTOCOL: ${{ matrix.protocol-version }}
-<<<<<<< HEAD
       PROTOCOL_20_CORE_DEBIAN_PKG_VERSION: 19.8.1-1246.064a2787a.focal~soroban
       PROTOCOL_20_CORE_DOCKER_IMG: sreuland/stellar-core:19.8.1-1246.064a2787a.focal-soroban
       PROTOCOL_19_CORE_DEBIAN_PKG_VERSION: 19.5.0-1108.ca2fb0605.focal
       PROTOCOL_19_CORE_DOCKER_IMG: stellar/stellar-core:19.5.0-1108.ca2fb0605.focal
-=======
-      PROTOCOL_19_CORE_DEBIAN_PKG_VERSION: 19.9.0-1254.064a2787a.focal
-      PROTOCOL_19_CORE_DOCKER_IMG: stellar/stellar-core:19.9.0-1254.064a2787a.focal
->>>>>>> 3c07dbb8
       PGHOST: localhost
       PGPORT: 5432
       PGUSER: postgres
@@ -113,11 +101,7 @@
       uses: actions/cache@v3
       with:
         path: ./empty
-<<<<<<< HEAD
-        key: horizon-hash-${{ hashFiles('./horizon') }}-${{ hashFiles('./clients/horizonclient/**') }}-${{ hashFiles('./protocols/horizon/**') }}-${{ hashFiles('./txnbuild/**') }}-${{ hashFiles('./services/horizon/internal/integration/**') }}-${{ env.PROTOCOL_20_CORE_DOCKER_IMG }}-${{ env.PROTOCOL_19_CORE_DOCKER_IMG }}-${{ matrix.protocol-version }}
-=======
-        key: horizon-hash-${{ hashFiles('./horizon') }}-${{ hashFiles('./clients/horizonclient/**') }}-${{ hashFiles('./protocols/horizon/**') }}-${{ hashFiles('./txnbuild/**') }}-${{ hashFiles('./services/horizon/internal/integration/**') }}-${{ env.PROTOCOL_19_CORE_DOCKER_IMG }}
->>>>>>> 3c07dbb8
+        key: horizon-hash-${{ hashFiles('./horizon') }}-${{ hashFiles('./clients/horizonclient/**') }}-${{ hashFiles('./protocols/horizon/**') }}-${{ hashFiles('./txnbuild/**') }}-${{ hashFiles('./services/horizon/internal/integration/**') }}-${{ env.PROTOCOL_20_CORE_DOCKER_IMG }}-${{ env.PROTOCOL_19_CORE_DOCKER_IMG }}
 
     - if: ${{ steps.horizon_binary_tests_hash.outputs.cache-hit != 'true' }}
       run: go test -race -timeout 35m -v ./services/horizon/internal/integration/...
